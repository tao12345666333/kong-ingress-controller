--- conflicted
+++ resolved
@@ -102,53 +102,4 @@
 
 	setupLog.Info("starting manager")
 	return mgr.Start(ctx)
-<<<<<<< HEAD
-}
-
-// wait for knative cr before register and starting knative controller
-func FlipKnativeController(mgr manager.Manager, proxy proxy.Proxy, enablestatus *util.EnablementStatus, cfg *Config, log logr.Logger) error {
-	if *enablestatus == util.EnablementStatusDisabled {
-		log.Info("knative ingress feature disabled. skip.")
-		return nil
-	}
-	kubeCfg, err := cfg.GetKubeconfig()
-	if err != nil || kubeCfg == nil {
-		return fmt.Errorf("failed to generate incluster configuration. err %v", err)
-	}
-	knativeCli, err := knativeversioned.NewForConfig(kubeCfg)
-	if err != nil {
-		return fmt.Errorf("failed to generate knative client. err %v", err)
-	}
-	knativeFactory := knativeinformerexternal.NewSharedInformerFactory(knativeCli, 0)
-	knativeInformer := knativeFactory.Networking().V1alpha1().Ingresses().Informer()
-	_, cancel := context.WithTimeout(context.Background(), 3*time.Second)
-	knativeControolerUp := false
-	knativeInformer.AddEventHandler(&k8scache.ResourceEventHandlerFuncs{
-		AddFunc: func(obj interface{}) {
-			log.Info("knative networking customer resource added.")
-			if !knativeControolerUp {
-				log.Info("knative controller is down. registering...")
-				knative := configuration.Knativev1alpha1IngressReconciler{
-					Client:           mgr.GetClient(),
-					Log:              ctrl.Log.WithName("controllers").WithName("Ingress").WithName("KnativeV1Alpha1"),
-					Scheme:           mgr.GetScheme(),
-					IngressClassName: cfg.IngressClassName,
-					Proxy:            proxy,
-				}
-
-				if err := knative.SetupWithManager(mgr); err != nil {
-					panic(err)
-				}
-				knativeControolerUp = true
-			} else {
-				log.Info("knative controller already up. Skip registration.")
-			}
-			cancel()
-		},
-	})
-	stopCh := signals.SetupSignalHandler()
-	knativeFactory.Start(stopCh)
-	return nil
-=======
->>>>>>> 350d0da8
 }