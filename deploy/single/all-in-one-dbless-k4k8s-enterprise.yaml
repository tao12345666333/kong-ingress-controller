apiVersion: v1
kind: Namespace
metadata:
  name: kong
---
apiVersion: apiextensions.k8s.io/v1beta1
kind: CustomResourceDefinition
metadata:
  name: kongclusterplugins.configuration.konghq.com
spec:
  additionalPrinterColumns:
  - JSONPath: .plugin
    description: Name of the plugin
    name: Plugin-Type
    type: string
  - JSONPath: .metadata.creationTimestamp
    description: Age
    name: Age
    type: date
  - JSONPath: .disabled
    description: Indicates if the plugin is disabled
    name: Disabled
    priority: 1
    type: boolean
  - JSONPath: .config
    description: Configuration of the plugin
    name: Config
    priority: 1
    type: string
  group: configuration.konghq.com
  names:
    kind: KongClusterPlugin
    plural: kongclusterplugins
    shortNames:
    - kcp
  scope: Cluster
  validation:
    openAPIV3Schema:
      properties:
        config:
          type: object
        configFrom:
          properties:
            secretKeyRef:
              properties:
                key:
                  type: string
                name:
                  type: string
                namespace:
                  type: string
              required:
              - name
              - key
              - namespace
              type: object
          required:
          - secretKeyRef
          type: object
        disabled:
          type: boolean
        plugin:
          type: string
        protocols:
          items:
            enum:
            - http
            - https
            - grpc
            - grpcs
            - tcp
            - tls
            type: string
          type: array
        run_on:
          enum:
          - first
          - second
          - all
          type: string
      required:
      - plugin
  version: v1
---
apiVersion: apiextensions.k8s.io/v1beta1
kind: CustomResourceDefinition
metadata:
  name: kongconsumers.configuration.konghq.com
spec:
  additionalPrinterColumns:
  - JSONPath: .username
    description: Username of a Kong Consumer
    name: Username
    type: string
  - JSONPath: .metadata.creationTimestamp
    description: Age
    name: Age
    type: date
  group: configuration.konghq.com
  names:
    kind: KongConsumer
    plural: kongconsumers
    shortNames:
    - kc
  scope: Namespaced
  validation:
    openAPIV3Schema:
      properties:
        credentials:
          items:
            type: string
          type: array
        custom_id:
          type: string
        username:
          type: string
  version: v1
---
apiVersion: apiextensions.k8s.io/v1beta1
kind: CustomResourceDefinition
metadata:
  name: kongcredentials.configuration.konghq.com
spec:
  additionalPrinterColumns:
  - JSONPath: .type
    description: Type of credential
    name: Credential-type
    type: string
  - JSONPath: .metadata.creationTimestamp
    description: Age
    name: Age
    type: date
  - JSONPath: .consumerRef
    description: Owner of the credential
    name: Consumer-Ref
    type: string
  group: configuration.konghq.com
  names:
    kind: KongCredential
    plural: kongcredentials
  scope: Namespaced
  validation:
    openAPIV3Schema:
      properties:
        consumerRef:
          type: string
        type:
          type: string
      required:
      - consumerRef
      - type
  version: v1
---
apiVersion: apiextensions.k8s.io/v1beta1
kind: CustomResourceDefinition
metadata:
  name: kongingresses.configuration.konghq.com
spec:
  group: configuration.konghq.com
  names:
    kind: KongIngress
    plural: kongingresses
    shortNames:
    - ki
  scope: Namespaced
  validation:
    openAPIV3Schema:
      properties:
        proxy:
          properties:
            connect_timeout:
              minimum: 0
              type: integer
            path:
              pattern: ^/.*$
              type: string
            protocol:
              enum:
              - http
              - https
              - grpc
              - grpcs
              - tcp
              - tls
              type: string
            read_timeout:
              minimum: 0
              type: integer
            retries:
              minimum: 0
              type: integer
            write_timeout:
              minimum: 0
              type: integer
          type: object
        route:
          properties:
            headers:
              additionalProperties:
                items:
                  type: string
                type: array
              type: object
            https_redirect_status_code:
              type: integer
            methods:
              items:
                type: string
              type: array
            path_handling:
              enum:
              - v0
              - v1
              type: string
            preserve_host:
              type: boolean
            protocols:
              items:
                enum:
                - http
                - https
                - grpc
                - grpcs
                - tcp
                - tls
                type: string
              type: array
            regex_priority:
              type: integer
            strip_path:
              type: boolean
        upstream:
          properties:
            algorithm:
              enum:
              - round-robin
              - consistent-hashing
              - least-connections
              type: string
            hash_fallback:
              type: string
            hash_fallback_header:
              type: string
            hash_on:
              type: string
            hash_on_cookie:
              type: string
            hash_on_cookie_path:
              type: string
            hash_on_header:
              type: string
            healthchecks:
              properties:
                active:
                  properties:
                    concurrency:
                      minimum: 1
                      type: integer
                    healthy:
                      properties:
                        http_statuses:
                          items:
                            type: integer
                          type: array
                        interval:
                          minimum: 0
                          type: integer
                        successes:
                          minimum: 0
                          type: integer
                      type: object
                    http_path:
                      pattern: ^/.*$
                      type: string
                    timeout:
                      minimum: 0
                      type: integer
                    unhealthy:
                      properties:
                        http_failures:
                          minimum: 0
                          type: integer
                        http_statuses:
                          items:
                            type: integer
                          type: array
                        interval:
                          minimum: 0
                          type: integer
                        tcp_failures:
                          minimum: 0
                          type: integer
                        timeout:
                          minimum: 0
                          type: integer
                      type: object
                  type: object
                passive:
                  properties:
                    healthy:
                      properties:
                        http_statuses:
                          items:
                            type: integer
                          type: array
                        interval:
                          minimum: 0
                          type: integer
                        successes:
                          minimum: 0
                          type: integer
                      type: object
                    unhealthy:
                      properties:
                        http_failures:
                          minimum: 0
                          type: integer
                        http_statuses:
                          items:
                            type: integer
                          type: array
                        interval:
                          minimum: 0
                          type: integer
                        tcp_failures:
                          minimum: 0
                          type: integer
                        timeout:
                          minimum: 0
                          type: integer
                      type: object
                  type: object
                threshold:
                  type: integer
              type: object
            host_header:
              type: string
            slots:
              minimum: 10
              type: integer
          type: object
  version: v1
---
apiVersion: apiextensions.k8s.io/v1beta1
kind: CustomResourceDefinition
metadata:
  name: kongplugins.configuration.konghq.com
spec:
  additionalPrinterColumns:
  - JSONPath: .plugin
    description: Name of the plugin
    name: Plugin-Type
    type: string
  - JSONPath: .metadata.creationTimestamp
    description: Age
    name: Age
    type: date
  - JSONPath: .disabled
    description: Indicates if the plugin is disabled
    name: Disabled
    priority: 1
    type: boolean
  - JSONPath: .config
    description: Configuration of the plugin
    name: Config
    priority: 1
    type: string
  group: configuration.konghq.com
  names:
    kind: KongPlugin
    plural: kongplugins
    shortNames:
    - kp
  scope: Namespaced
  validation:
    openAPIV3Schema:
      properties:
        config:
          type: object
        configFrom:
          properties:
            secretKeyRef:
              properties:
                key:
                  type: string
                name:
                  type: string
              required:
              - name
              - key
              type: object
          required:
          - secretKeyRef
          type: object
        disabled:
          type: boolean
        plugin:
          type: string
        protocols:
          items:
            enum:
            - http
            - https
            - grpc
            - grpcs
            - tcp
            - tls
            type: string
          type: array
        run_on:
          enum:
          - first
          - second
          - all
          type: string
      required:
      - plugin
  version: v1
---
apiVersion: apiextensions.k8s.io/v1beta1
kind: CustomResourceDefinition
metadata:
  name: tcpingresses.configuration.konghq.com
spec:
  additionalPrinterColumns:
  - JSONPath: .status.loadBalancer.ingress[*].ip
    description: Address of the load balancer
    name: Address
    type: string
  - JSONPath: .metadata.creationTimestamp
    description: Age
    name: Age
    type: date
  group: configuration.konghq.com
  names:
    kind: TCPIngress
    plural: tcpingresses
  scope: Namespaced
  subresources:
    status: {}
  validation:
    openAPIV3Schema:
      properties:
        apiVersion:
          type: string
        kind:
          type: string
        metadata:
          type: object
        spec:
          properties:
            rules:
              items:
                properties:
                  backend:
                    properties:
                      serviceName:
                        type: string
                      servicePort:
                        format: int32
                        type: integer
                    type: object
                  host:
                    type: string
                  port:
                    format: int32
                    type: integer
                type: object
              type: array
            tls:
              items:
                properties:
                  hosts:
                    items:
                      type: string
                    type: array
                  secretName:
                    type: string
                type: object
              type: array
          type: object
        status:
          type: object
  version: v1beta1
status:
  acceptedNames:
    kind: ""
    plural: ""
  conditions: []
  storedVersions: []
---
apiVersion: v1
kind: ServiceAccount
metadata:
  name: kong-serviceaccount
  namespace: kong
---
apiVersion: rbac.authorization.k8s.io/v1beta1
kind: ClusterRole
metadata:
  name: kong-ingress-clusterrole
rules:
- apiGroups:
  - ""
  resources:
  - endpoints
  - nodes
  - pods
  - secrets
  verbs:
  - list
  - watch
- apiGroups:
  - ""
  resources:
  - nodes
  verbs:
  - get
- apiGroups:
  - ""
  resources:
  - services
  verbs:
  - get
  - list
  - watch
- apiGroups:
  - networking.k8s.io
  - extensions
  - networking.internal.knative.dev
  resources:
  - ingresses
  verbs:
  - get
  - list
  - watch
- apiGroups:
  - ""
  resources:
  - events
  verbs:
  - create
  - patch
- apiGroups:
  - networking.k8s.io
  - extensions
  - networking.internal.knative.dev
  resources:
  - ingresses/status
  verbs:
  - update
- apiGroups:
  - configuration.konghq.com
  resources:
  - tcpingresses/status
  verbs:
  - update
- apiGroups:
  - configuration.konghq.com
  resources:
  - kongplugins
  - kongclusterplugins
  - kongcredentials
  - kongconsumers
  - kongingresses
  - tcpingresses
  verbs:
  - get
  - list
  - watch
- apiGroups:
  - ""
  resources:
  - configmaps
  verbs:
  - create
  - get
  - update
---
apiVersion: rbac.authorization.k8s.io/v1beta1
kind: ClusterRoleBinding
metadata:
  name: kong-ingress-clusterrole-nisa-binding
roleRef:
  apiGroup: rbac.authorization.k8s.io
  kind: ClusterRole
  name: kong-ingress-clusterrole
subjects:
- kind: ServiceAccount
  name: kong-serviceaccount
  namespace: kong
---
apiVersion: v1
kind: Service
metadata:
  annotations:
    service.beta.kubernetes.io/aws-load-balancer-backend-protocol: tcp
    service.beta.kubernetes.io/aws-load-balancer-type: nlb
  name: kong-proxy
  namespace: kong
spec:
  ports:
  - name: proxy
    port: 80
    protocol: TCP
    targetPort: 8000
  - name: proxy-ssl
    port: 443
    protocol: TCP
    targetPort: 8443
  selector:
    app: ingress-kong
  type: LoadBalancer
---
apiVersion: v1
kind: Service
metadata:
  name: kong-validation-webhook
  namespace: kong
spec:
  ports:
  - name: webhook
    port: 443
    protocol: TCP
    targetPort: 8080
  selector:
    app: ingress-kong
---
apiVersion: apps/v1
kind: Deployment
metadata:
  labels:
    app: ingress-kong
  name: ingress-kong
  namespace: kong
spec:
  replicas: 1
  selector:
    matchLabels:
      app: ingress-kong
  template:
    metadata:
      annotations:
        kuma.io/gateway: enabled
        prometheus.io/port: "8100"
        prometheus.io/scrape: "true"
        traffic.sidecar.istio.io/includeInboundPorts: ""
      labels:
        app: ingress-kong
    spec:
      containers:
      - env:
        - name: KONG_LICENSE_DATA
          valueFrom:
            secretKeyRef:
              key: license
              name: kong-enterprise-license
        - name: KONG_PROXY_LISTEN
          value: 0.0.0.0:8000, 0.0.0.0:8443 ssl http2
        - name: KONG_ADMIN_LISTEN
          value: 127.0.0.1:8444 ssl
        - name: KONG_STATUS_LISTEN
          value: 0.0.0.0:8100
        - name: KONG_DATABASE
          value: "off"
        - name: KONG_NGINX_WORKER_PROCESSES
          value: "1"
        - name: KONG_ADMIN_ACCESS_LOG
          value: /dev/stdout
        - name: KONG_ADMIN_ERROR_LOG
          value: /dev/stderr
<<<<<<< HEAD
        - name: KONG_PROXY_ERROR_LOG
          value: /dev/stderr
        image: kong-docker-kong-enterprise-k8s.bintray.io/kong-enterprise-k8s:2.0.2.0-alpine
=======
        - name: KONG_ADMIN_LISTEN
          value: 127.0.0.1:8444 ssl
        - name: KONG_PROXY_LISTEN
          value: 0.0.0.0:8000, 0.0.0.0:8443 ssl http2
        image: kong-docker-kong-enterprise-k8s.bintray.io/kong-enterprise-k8s:2.0.4.1-alpine
>>>>>>> 8bebfa8a
        lifecycle:
          preStop:
            exec:
              command:
              - /bin/sh
              - -c
              - kong quit
        livenessProbe:
          failureThreshold: 3
          httpGet:
            path: /status
            port: 8100
            scheme: HTTP
          initialDelaySeconds: 5
          periodSeconds: 10
          successThreshold: 1
          timeoutSeconds: 1
        name: proxy
        ports:
        - containerPort: 8000
          name: proxy
          protocol: TCP
        - containerPort: 8443
          name: proxy-ssl
          protocol: TCP
        - containerPort: 8100
          name: metrics
          protocol: TCP
        readinessProbe:
          failureThreshold: 3
          httpGet:
            path: /status
            port: 8100
            scheme: HTTP
          initialDelaySeconds: 5
          periodSeconds: 10
          successThreshold: 1
          timeoutSeconds: 1
        securityContext:
          runAsUser: 1000
      - env:
        - name: CONTROLLER_KONG_ADMIN_URL
          value: https://127.0.0.1:8444
        - name: CONTROLLER_KONG_ADMIN_TLS_SKIP_VERIFY
          value: "true"
        - name: CONTROLLER_PUBLISH_SERVICE
          value: kong/kong-proxy
        - name: POD_NAME
          valueFrom:
            fieldRef:
              apiVersion: v1
              fieldPath: metadata.name
        - name: POD_NAMESPACE
          valueFrom:
            fieldRef:
              apiVersion: v1
              fieldPath: metadata.namespace
        image: kong-docker-kubernetes-ingress-controller.bintray.io/kong-ingress-controller:0.8.1
        imagePullPolicy: IfNotPresent
        livenessProbe:
          failureThreshold: 3
          httpGet:
            path: /healthz
            port: 10254
            scheme: HTTP
          initialDelaySeconds: 5
          periodSeconds: 10
          successThreshold: 1
          timeoutSeconds: 1
        name: ingress-controller
        ports:
        - containerPort: 8080
          name: webhook
          protocol: TCP
        readinessProbe:
          failureThreshold: 3
          httpGet:
            path: /healthz
            port: 10254
            scheme: HTTP
          initialDelaySeconds: 5
          periodSeconds: 10
          successThreshold: 1
          timeoutSeconds: 1
      imagePullSecrets:
      - name: kong-enterprise-k8s-docker
      serviceAccountName: kong-serviceaccount<|MERGE_RESOLUTION|>--- conflicted
+++ resolved
@@ -44,18 +44,16 @@
             secretKeyRef:
               properties:
                 key:
+                  required: true
                   type: string
                 name:
+                  required: true
                   type: string
                 namespace:
+                  required: true
                   type: string
-              required:
-              - name
-              - key
-              - namespace
+              required: true
               type: object
-          required:
-          - secretKeyRef
           type: object
         disabled:
           type: boolean
@@ -382,15 +380,13 @@
             secretKeyRef:
               properties:
                 key:
+                  required: true
                   type: string
                 name:
+                  required: true
                   type: string
-              required:
-              - name
-              - key
+              required: true
               type: object
-          required:
-          - secretKeyRef
           type: object
         disabled:
           type: boolean
@@ -669,17 +665,9 @@
           value: /dev/stdout
         - name: KONG_ADMIN_ERROR_LOG
           value: /dev/stderr
-<<<<<<< HEAD
         - name: KONG_PROXY_ERROR_LOG
           value: /dev/stderr
-        image: kong-docker-kong-enterprise-k8s.bintray.io/kong-enterprise-k8s:2.0.2.0-alpine
-=======
-        - name: KONG_ADMIN_LISTEN
-          value: 127.0.0.1:8444 ssl
-        - name: KONG_PROXY_LISTEN
-          value: 0.0.0.0:8000, 0.0.0.0:8443 ssl http2
         image: kong-docker-kong-enterprise-k8s.bintray.io/kong-enterprise-k8s:2.0.4.1-alpine
->>>>>>> 8bebfa8a
         lifecycle:
           preStop:
             exec:
